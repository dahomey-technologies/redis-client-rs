--- conflicted
+++ resolved
@@ -49,36 +49,11 @@
 ]
 
 [dependencies]
-async-std = { version = "1", features = ["attributes"], optional = true }
+async-std = { version = "1.12", features = ["attributes"], optional = true }
 futures = "0.3"
 bytes = "1.3"
 tokio = { version = "1.23", features = ["time", "io-util", "sync"] }
-tokio-util = { version = "0", features = ["codec"] }
-<<<<<<< HEAD
-itoa = "1"
-dtoa = "1"
-smallvec = { version = "1", features = ["union"] }
-bb8 = { version = "0", optional = true }
-url = "2"
-native-tls = { version = "0", optional = true }
-tokio-native-tls = { version = "0", optional = true }
-async-native-tls = { version = "0", optional = true }
-log = "0"
-crc16 = "0"
-rand = "0"
-serde = "1"
-socket2 = "0"
-
-[dev-dependencies]
-serial_test = "0"
-tokio = { version = "1", features = ["rt-multi-thread"] }
-rand = "0.8.4"
-env_logger = "0.10.0"
-serde = { version = "1", features = ["derive"] }
-smallvec = { version = "1", features = ["serde"] }
-criterion = "0"
-redis = { version = "0", features = ["aio", "tokio-comp"] }
-=======
+tokio-util = { version = "0.7", features = ["codec"] }
 itoa = "1.0"
 dtoa = "1.0"
 smallvec = { version = "1.10", features = ["union"] }
@@ -90,6 +65,7 @@
 log = "0.4"
 crc16 = "0.4"
 rand = "0.8"
+serde = "1"
 socket2 = "0.4"
 
 [dev-dependencies]
@@ -97,9 +73,10 @@
 tokio = { version = "1.23", features = ["rt-multi-thread"] }
 rand = "0.8"
 env_logger = "0.10"
+serde = { version = "1.0", features = ["derive"] }
+smallvec = { version = "1.10", features = ["serde"] }
 criterion = "0.4"
 redis = { version = "0.22", features = ["aio", "tokio-comp"] }
->>>>>>> 69117609
 fred = "6.0.0-beta.2"
 
 [package.metadata.docs.rs]
