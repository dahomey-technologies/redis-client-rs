/*!
Defines types related to the [`RESP`](https://redis.io/docs/reference/protocol-spec/) protocol and their encoding/decoding

# Object Model

**rustis** provides an object model in the form of a generic data struct, comparable to the XML DOM,
and which matches perfectly the RESP protocol: the enum [`resp::Value`](Value).

Each variant of this enum matches a [`RESP`](https://redis.io/docs/reference/protocol-spec/) type.

Because, navigating through a [`resp::Value`](Value) instance can be verbose and requires a lot of pattern matching,
**rustis** provides:
* Rust type to [`Command`](Command) conversion, with the trait [`IntoArgs`](IntoArgs).
* [`resp::Value`](Value) to Rust type conversion, with the trait [`FromValue`](FromValue).

# Command arguments

**rustis** provides an idiomatic way to pass arguments to [commands](crate::commands).
Basically a [`Command`](Command) is a collection of [`CommandArg`](CommandArg)s

You will notice that each built-in command expects arguments through a set of traits defined in this module.

For each trait, you can add your own implementations for your custom types
or request additional implementation for standard types.

### IntoArgs

The trait [`IntoArgs`](IntoArgs) allows to convert a complex type into one ore multiple argumentss.
Basically, the conversion function can add multiple arguments to an existing argument collection: the [`CommandArgs`](CommandArgs) struct.

Current implementation provides the following conversions:
* `i8`, `u16`, `i16`, `u32`, `i32`, `u64`, `i64`, `usize`, `isize`,
* `f32`, `f64`,
* `bool`,
* `String`, `char`, `&str`, `Vec<u8>`, `&[u8; N]`, `[u8; N]`, `&[u8]`
* `Option<T>`
* `(T, U)`
* `(T, U, V)`
* `Vec<T>`
* `[T;N]`
* `SmallVec<A>`
* `BTreeSet<T>`
* `HashSet<T, S>`
* `BTreeMap<K, V>`
* `HashMap<K, V, S>`

Nevertheless, [`IntoArgs`](IntoArgs) is not expected directly in built-in commands arguments.

The following traits are used to constraints which implementations of [`IntoArgs`](IntoArgs)
are expected by a specific argument of a built-in command.

### SingleArg

Several Redis commands expect a Rust type that should be converted in a single command argument.

**rustis** uses the trait [`SingleArg`](SingleArg) to implement this behavior.

Current implementation provides the following conversions:
* [`CommandArg`](CommandArg)
* `i8`, `u16`, `i16`, `u32`, `i32`, `u64`, `i64`, `usize`, `isize`,
* `f32`, `f64`,
* `bool`,
* `String`, `char`, `&str`, `Vec<u8>`, `&[u8; N]`, `[u8; N]`, `&[u8]`
* `Option<T>` where `T: SingleArg`

#### Example
```
use rustis::{
    client::Client,
    commands::{FlushingMode, ServerCommands, StringCommands},
    resp::{CommandArgs, IntoArgs, SingleArg},
    Result,
};

pub struct MyI32(i32);

 impl IntoArgs for MyI32 {
    #[inline]
    fn into_args(self, args: CommandArgs) -> CommandArgs {
        args.arg(self.0)
    }
}

impl SingleArg for MyI32 {}

#[cfg_attr(feature = "tokio-runtime", tokio::main)]
#[cfg_attr(feature = "async-std-runtime", async_std::main)]
async fn main() -> Result<()> {
    // Connect the client to a Redis server from its IP and port
    let mut client = Client::connect("127.0.0.1:6379").await?;

    // Flush all existing data in Redis
    client.flushdb(FlushingMode::Sync).await?;

    client.set("key", 12).await?;
    client.set("key", 12i64).await?;
    client.set("key", 12.12).await?;
    client.set("key", true).await?;
    client.set("key", true).await?;
    client.set("key", "value").await?;
    client.set("key", "value".to_owned()).await?;
    client.set("key", 'c').await?;
    client.set("key", b"value").await?;
    client.set("key", &b"value"[..]).await?;
    client.set("key", b"value".to_vec()).await?;
    client.set("key", MyI32(12)).await?;

    Ok(())
}
```

### SingleArgCollection

Several Redis commands expect a collection with elements that will produced a single
command argument each

**rustis** uses the trait [`SingleArgCollection`](SingleArgCollection) to implement this behavior.

Current implementation provides the following conversions:
* `T` (for the single item case)
* `Vec<T>`
* `[T;N]`
* `SmallVec<A>`
* `BTreeSet<T>`
* `HashSet<T, S>`

where each of theses implementations must also implement [`IntoArgs`](IntoArgs)

#### Example
```
use rustis::{
    client::Client,
    commands::{FlushingMode, ServerCommands, ListCommands},
    Result,
};
use smallvec::{SmallVec};
use std::collections::{HashSet, BTreeSet};

#[cfg_attr(feature = "tokio-runtime", tokio::main)]
#[cfg_attr(feature = "async-std-runtime", async_std::main)]
async fn main() -> Result<()> {
    // Connect the client to a Redis server from its IP and port
    let mut client = Client::connect("127.0.0.1:6379").await?;

    // Flush all existing data in Redis
    client.flushdb(FlushingMode::Sync).await?;

    client.lpush("key", 12).await?;
    client.lpush("key", [12, 13, 14]).await?;
    client.lpush("key", vec![12, 13, 14]).await?;
    client.lpush("key", SmallVec::from([12, 13, 14])).await?;
    client.lpush("key", HashSet::from([12, 13, 14])).await?;
    client.lpush("key", BTreeSet::from([12, 13, 14])).await?;

    client.lpush("key", "value1").await?;
    client.lpush("key", ["value1", "value2", "value13"]).await?;
    client.lpush("key", vec!["value1", "value2", "value13"]).await?;
    client.lpush("key", SmallVec::from(["value1", "value2", "value13"])).await?;
    client.lpush("key", HashSet::from(["value1", "value2", "value13"])).await?;
    client.lpush("key", BTreeSet::from(["value1", "value2", "value13"])).await?;

    Ok(())
}
```

### MultipleArgsCollection

Several Redis commands expect a collection with elements that will produced multiple
command arguments each

**rustis** uses the trait [`MultipleArgsCollection`](MultipleArgsCollection) to implement this behavior.

Current implementation provides the following conversions:
* `T` (for the single item case)
* `Vec<T>`
* `[T;N]`

where each of theses implementations must also implement [`IntoArgs`](IntoArgs)

#### Example
```
use rustis::{
    client::Client,
    commands::{FlushingMode, ServerCommands, SortedSetCommands, ZAddOptions},
    Result,
};
use std::collections::{HashSet, BTreeSet};

#[cfg_attr(feature = "tokio-runtime", tokio::main)]
#[cfg_attr(feature = "async-std-runtime", async_std::main)]
async fn main() -> Result<()> {
    // Connect the client to a Redis server from its IP and port
    let mut client = Client::connect("127.0.0.1:6379").await?;

    // Flush all existing data in Redis
    client.flushdb(FlushingMode::Sync).await?;

    client.zadd("key", (1.0, "member1"), ZAddOptions::default()).await?;
    client.zadd("key", [(1.0, "member1"), (2.0, "member2")], ZAddOptions::default()).await?;
    client.zadd("key", vec![(1.0, "member1"), (2.0, "member2")], ZAddOptions::default()).await?;

    Ok(())
}
```
### KeyValueArgsCollection

Several Redis commands expect one or multiple key/value pairs.

**rustis** uses the trait [`KeyValueArgsCollection`](KeyValueArgsCollection) to implement this behavior.

Current implementation provides the following conversions:
* `(K, V)` (for the single item case)
* `Vec<(K, V)>`
* `[(K, V);N]`
* `SmallVec<A>` where `A: Array<Item = (K, V)>`
* `BTreeMap<K, V>`
* `HashMap<K, V, S>`

where each of theses implementations must also implement [`IntoArgs`](IntoArgs)

#### Example
```
use rustis::{
    client::Client,
    commands::{FlushingMode, ServerCommands, StringCommands},
    Result,
};
use smallvec::{SmallVec};
use std::collections::{HashMap, BTreeMap};

#[cfg_attr(feature = "tokio-runtime", tokio::main)]
#[cfg_attr(feature = "async-std-runtime", async_std::main)]
async fn main() -> Result<()> {
    // Connect the client to a Redis server from its IP and port
    let mut client = Client::connect("127.0.0.1:6379").await?;

    // Flush all existing data in Redis
    client.flushdb(FlushingMode::Sync).await?;

    client.mset(("key1", "value1")).await?;
    client.mset([("key1", "value1"), ("key2", "value2")]).await?;
    client.mset(vec![("key1", "value1"), ("key2", "value2")]).await?;
    client.mset(SmallVec::from([("key1", "value1"), ("key2", "value2")])).await?;
    client.mset(HashMap::from([("key1", "value1"), ("key2", "value2")])).await?;
    client.mset(BTreeMap::from([("key1", "value1"), ("key2", "value2")])).await?;

    client.mset(("key1", 12)).await?;
    client.mset([("key1", 12), ("key2", 13)]).await?;
    client.mset(vec![("key1", 12), ("key2", 13)]).await?;
    client.mset(SmallVec::from([("key1", 12), ("key2", 13)])).await?;
    client.mset(HashMap::from([("key1", 12), ("key2", 13)])).await?;
    client.mset(BTreeMap::from([("key1", 12), ("key2", 13)])).await?;

    Ok(())
}
```

# Command results

**rustis** provides an idiomatic way to convert command results into Rust types.

You will notice that each built-in command returns a [`PreparedCommand<R>`](crate::client::PreparedCommand)
where `R` must implement the [`FromValue`](FromValue) trait.

This trait allows to convert the object model [`Value`](Value), freshly deserialized from RESP, into a Rust type.

Some more advanced traits allow to constraint more which Rust types are allowed.

For each trait, you can add your own implementations for your custom types
or request additional implementation for standard types.

### FromSingleValue

Several Redis commands return a single value.

**rustis** uses the trait [`FromSingleValue`](FromSingleValue) to implement this behavior.

Current implementation provides the following conversions from [`Value`](Value):
* [`Value`](Value)
* ()
* `i8`, `u16`, `i16`, `u32`, `i32`, `u64`, `i64`, `usize`, `isize`,
* `f32`, `f64`,
* `bool`,
* `String`, `Vec<u8>`,
* `Option<T>`

#### Example
```
use rustis::{
    client::Client,
    commands::{FlushingMode, ServerCommands, StringCommands},
    resp::{FromSingleValue, FromValue, Value},
    Result,
};

pub struct MyI32(i32);

impl FromValue for MyI32 {
    #[inline]
    fn from_value(value: Value) -> Result<Self> {
        Ok(MyI32(value.into()?))
    }
}

impl FromSingleValue for MyI32 {}

#[cfg_attr(feature = "tokio-runtime", tokio::main)]
#[cfg_attr(feature = "async-std-runtime", async_std::main)]
async fn main() -> Result<()> {
    // Connect the client to a Redis server from its IP and port
    let mut client = Client::connect("127.0.0.1:6379").await?;

    // Flush all existing data in Redis
    client.flushdb(FlushingMode::Sync).await?;

    client.set("key", 12).await?;
    let _result: i32 = client.get("key").await?;
    let _result: MyI32 = client.get("key").await?;

    client.set("key", 12.12).await?;
    let _result: f64 = client.get("key").await?;

    client.set("key", true).await?;
    let _result: bool = client.get("key").await?;

    client.set("key", "value").await?;
    let _result: String = client.get("key").await?;
    let _result: Vec<u8> = client.get("key").await?;

    Ok(())
}
```

### FromValueArray

Several Redis commands return a collection of items.
**rustis** uses the trait [`FromValueArray`](FromValueArray) to implement this behavior.

Current implementation provides the following conversions from [`Value`](Value):
* `Vec<T>`
* `[T;N]`
* `SmallVec<A>`
* `BTreeSet<T>`
* `HashSet<T, S>`

where each of theses implementations must also implement [`FromValue`](FromValue)

#### Example
```
use rustis::{
    client::Client,
    commands::{FlushingMode, ServerCommands, ListCommands},
    Result,
};
use smallvec::{SmallVec};
use std::collections::{HashSet, BTreeSet};

#[cfg_attr(feature = "tokio-runtime", tokio::main)]
#[cfg_attr(feature = "async-std-runtime", async_std::main)]
async fn main() -> Result<()> {
    // Connect the client to a Redis server from its IP and port
    let mut client = Client::connect("127.0.0.1:6379").await?;

    // Flush all existing data in Redis
    client.flushdb(FlushingMode::Sync).await?;

    client.lpush("key", [12, 13, 14]).await?;
    let _values: Vec<Option<i32>> = client.rpop("key", 3).await?;

    client.lpush("key", [12, 13, 14]).await?;
    let _values: HashSet<Option<i32>> = client.rpop("key", 3).await?;

    client.lpush("key", [12, 13, 14]).await?;
    let _values: BTreeSet<Option<i32>> = client.rpop("key", 3).await?;

    client.lpush("key", [12, 13, 14]).await?;
    let _values: SmallVec<[Option<i32>;3]> = client.rpop("key", 3).await?;

    Ok(())
}
```

### FromKeyValueArray

Several Redis commands return a collection of key/value pairs
**rustis** uses the trait [`FromKeyValueArray`](FromKeyValueArray) to implement this behavior.

Current implementation provides the following conversions from [`Value`](Value):
* `BTreeMap<K, V>`
* `HashMap<K, V, S>`
* `SmallVec<A>` where `A: Array<Item = (K, V)>`
* `Vec<(K, V>)>`

where each of theses implementations must also implement [`FromValue`](FromValue)

#### Example
```
use rustis::{
    client::Client,
    commands::{FlushingMode, ServerCommands, HashCommands},
    Result,
};
use smallvec::{SmallVec};
use std::collections::{HashMap, BTreeMap};

#[cfg_attr(feature = "tokio-runtime", tokio::main)]
#[cfg_attr(feature = "async-std-runtime", async_std::main)]
async fn main() -> Result<()> {
    // Connect the client to a Redis server from its IP and port
    let mut client = Client::connect("127.0.0.1:6379").await?;

    // Flush all existing data in Redis
    client.flushdb(FlushingMode::Sync).await?;

    client.hset("key", [("field1", 12), ("field2", 13)]).await?;

    let _values: BTreeMap<String, i32> = client.hgetall("key").await?;
    let _values: HashMap<String, i32> = client.hgetall("key").await?;
    let _values: SmallVec<[(String, i32); 10]> = client.hgetall("key").await?;
    let _values: Vec<(String, i32)> = client.hgetall("key").await?;

    Ok(())
}
```
*/

mod buffer_decoder;
mod command;
mod command_arg;
mod command_args;
mod command_encoder;
mod from_value;
mod from_value_tuple;
<<<<<<< HEAD
mod resp_deserializer;
=======
mod into_args;
>>>>>>> d9d60ad8
mod value;
mod value_decoder;
mod value_deserialize;

pub(crate) use buffer_decoder::*;
pub use command::*;
pub use command_arg::*;
pub use command_args::*;
pub(crate) use command_encoder::*;
pub use from_value::*;
pub use from_value_tuple::*;
<<<<<<< HEAD
pub use resp_deserializer::*;
=======
pub use into_args::*;
>>>>>>> d9d60ad8
pub use value::*;
pub(crate) use value_decoder::*;
pub use value_deserialize::*;<|MERGE_RESOLUTION|>--- conflicted
+++ resolved
@@ -431,11 +431,8 @@
 mod command_encoder;
 mod from_value;
 mod from_value_tuple;
-<<<<<<< HEAD
 mod resp_deserializer;
-=======
 mod into_args;
->>>>>>> d9d60ad8
 mod value;
 mod value_decoder;
 mod value_deserialize;
@@ -447,11 +444,8 @@
 pub(crate) use command_encoder::*;
 pub use from_value::*;
 pub use from_value_tuple::*;
-<<<<<<< HEAD
 pub use resp_deserializer::*;
-=======
 pub use into_args::*;
->>>>>>> d9d60ad8
 pub use value::*;
 pub(crate) use value_decoder::*;
 pub use value_deserialize::*;